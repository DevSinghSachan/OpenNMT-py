import argparse
from onmt.modules.SRU import CheckSRU


def model_opts(parser):
    """
    These options are passed to the construction of the model.
    Be careful with these as they will be used during translation.
    """
    # Model options
    parser.add_argument('-model_type', default='text',
                        help="""Type of encoder to use. Options are
                        [text|img|audio].""")
    # Embedding Options
    parser.add_argument('-word_vec_size', type=int, default=-1,
                        help='Word embedding for both.')
    parser.add_argument('-src_word_vec_size', type=int, default=500,
                        help='Src word embedding sizes')
    parser.add_argument('-tgt_word_vec_size', type=int, default=500,
                        help='Tgt word embedding sizes')

    parser.add_argument('-feat_merge', type=str, default='concat',
                        choices=['concat', 'sum', 'mlp'],
                        help='Merge action for the features embeddings')
    parser.add_argument('-feat_vec_size', type=int, default=-1,
                        help="""If specified, feature embedding sizes
                        will be set to this. Otherwise, feat_vec_exponent
                        will be used.""")
    parser.add_argument('-feat_vec_exponent', type=float, default=0.7,
                        help="""If -feat_merge_size is not set, feature
                        embedding sizes will be set to N^feat_vec_exponent
                        where N is the number of values the feature takes.""")
    parser.add_argument('-position_encoding', action='store_true',
                        help='Use a sin to mark relative words positions.')
    parser.add_argument('-share_decoder_embeddings', action='store_true',
                        help='Share the word and out embeddings for decoder.')
    parser.add_argument('-share_embeddings', action='store_true',
                        help="""Share the word embeddings between encoder
                         and decoder.""")

    # RNN Options
    parser.add_argument('-encoder_type', type=str, default='rnn',
                        choices=['rnn', 'brnn', 'mean', 'transformer', 'cnn'],
                        help="""Type of encoder layer to use.""")
    parser.add_argument('-decoder_type', type=str, default='rnn',
                        choices=['rnn', 'transformer', 'cnn'],
                        help='Type of decoder layer to use.')

    parser.add_argument('-layers', type=int, default=-1,
                        help='Number of layers in enc/dec.')
    parser.add_argument('-enc_layers', type=int, default=2,
                        help='Number of layers in the encoder')
    parser.add_argument('-dec_layers', type=int, default=2,
                        help='Number of layers in the decoder')

    parser.add_argument('-cnn_kernel_width', type=int, default=3,
                        help="""Size of windows in the cnn, the kernel_size is
                         (cnn_kernel_width, 1) in conv layer""")

    parser.add_argument('-rnn_size', type=int, default=500,
                        help='Size of LSTM hidden states')
    parser.add_argument('-input_feed', type=int, default=1,
                        help="""Feed the context vector at each time step as
                        additional input (via concatenation with the word
                        embeddings) to the decoder.""")

    parser.add_argument('-rnn_type', type=str, default='LSTM',
                        choices=['LSTM', 'GRU', 'SRU'],
                        action=CheckSRU,
                        help="""The gate type to use in the RNNs""")
    # parser.add_argument('-residual',   action="store_true",
    #                     help="Add residual connections between RNN layers.")

    parser.add_argument('-brnn', action=DeprecateAction,
                        help="Deprecated, use `encoder_type`.")
    parser.add_argument('-brnn_merge', default='concat',
                        choices=['concat', 'sum'],
                        help="Merge action for the bidir hidden states")

    parser.add_argument('-context_gate', type=str, default=None,
                        choices=['source', 'target', 'both'],
                        help="""Type of context gate to use.
                        Do not select for no context gate.""")

    # Attention options
    parser.add_argument('-global_attention', type=str, default='general',
                        choices=['dot', 'general', 'mlp'],
                        help="""The attention type to use:
                        dotprot or general (Luong) or MLP (Bahdanau)""")

    # Genenerator and loss options.
    parser.add_argument('-copy_attn', action="store_true",
                        help='Train copy attention layer.')
    parser.add_argument('-copy_attn_force', action="store_true",
                        help='When available, train to copy.')
    parser.add_argument('-coverage_attn', action="store_true",
                        help='Train a coverage attention layer.')
    parser.add_argument('-lambda_coverage', type=float, default=1,
                        help='Lambda value for coverage.')


def preprocess_opts(parser):
    # Dictionary Options
    parser.add_argument('-src_vocab_size', type=int, default=50000,
                        help="Size of the source vocabulary")
    parser.add_argument('-tgt_vocab_size', type=int, default=50000,
                        help="Size of the target vocabulary")

    parser.add_argument('-src_words_min_frequency', type=int, default=0)
    parser.add_argument('-tgt_words_min_frequency', type=int, default=0)

    # Truncation options
    parser.add_argument('-src_seq_length', type=int, default=50,
                        help="Maximum source sequence length")
    parser.add_argument('-src_seq_length_trunc', type=int, default=0,
                        help="Truncate source sequence length.")
    parser.add_argument('-tgt_seq_length', type=int, default=50,
                        help="Maximum target sequence length to keep.")
    parser.add_argument('-tgt_seq_length_trunc', type=int, default=0,
                        help="Truncate target sequence length.")

    # Data processing options
    parser.add_argument('-shuffle', type=int, default=1,
                        help="Shuffle data")
    parser.add_argument('-lower', action='store_true', help='lowercase data')

    # Options most relevant to summarization
    parser.add_argument('-dynamic_dict', action='store_true',
                        help="Create dynamic dictionaries")
    parser.add_argument('-share_vocab', action='store_true',
                        help="Share source and target vocabulary")

    # Options most relevant to speech
    parser.add_argument('-sample_rate', type=int, default=16000,
                        help="Sample rate.")
    parser.add_argument('-window_size', type=float, default=.02,
                        help="Window size for spectrogram in seconds.")
    parser.add_argument('-window_stride', type=float, default=.01,
                        help="Window stride for spectrogram in seconds.")
    parser.add_argument('-window', default='hamming',
                        help="Window type for spectrogram generation.")


def train_opts(parser):
    # Model loading/saving options
    parser.add_argument('-data', required=True,
                        help="""Path prefix to the ".train.pt" and
                        ".valid.pt" file path from preprocess.py""")

    parser.add_argument('-save_model', default='model',
                        help="""Model filename (the model will be saved as
                        <save_model>_epochN_PPL.pt where PPL is the
                        validation perplexity""")
    parser.add_argument('-train_from', default='', type=str,
                        help="""If training from a checkpoint then this is the
                        path to the pretrained model's state_dict.""")
    # GPU
    parser.add_argument('-gpuid', default=[], nargs='+', type=int,
                        help="Use CUDA on the listed devices.")
    parser.add_argument('-seed', type=int, default=-1,
                        help="""Random seed used for the experiments
                        reproducibility.""")

    # Init options
    parser.add_argument('-start_epoch', type=int, default=1,
                        help='The epoch from which to start')
    parser.add_argument('-param_init', type=float, default=0.1,
                        help="""Parameters are initialized over uniform distribution
                        with support (-param_init, param_init).
                        Use 0 to not use initialization""")

    # Pretrained word vectors
    parser.add_argument('-pre_word_vecs_enc',
                        help="""If a valid path is specified, then this will load
                        pretrained word embeddings on the encoder side.
                        See README for specific formatting instructions.""")
    parser.add_argument('-pre_word_vecs_dec',
                        help="""If a valid path is specified, then this will load
                        pretrained word embeddings on the decoder side.
                        See README for specific formatting instructions.""")
    # Fixed word vectors
    parser.add_argument('-fix_word_vecs_enc',
                        action='store_true',
                        help="Fix word embeddings on the encoder side.")
    parser.add_argument('-fix_word_vecs_dec',
                        action='store_true',
                        help="Fix word embeddings on the encoder side.")

    # Optimization options
    parser.add_argument('-batch_size', type=int, default=64,
                        help='Maximum batch size')
    parser.add_argument('-max_generator_batches', type=int, default=32,
                        help="""Maximum batches of words in a sequence to run
                        the generator on in parallel. Higher is faster, but
                        uses more memory.""")
    parser.add_argument('-epochs', type=int, default=13,
                        help='Number of training epochs')
    parser.add_argument('-optim', default='sgd',
                        choices=['sgd', 'adagrad', 'adadelta', 'adam'],
                        help="""Optimization method.""")
    parser.add_argument('-adagrad_accumulator_init', type=float, default=0,
                        help="""Initializes the accumulator values in adagrad.
                        Mirrors the initial_accumulator_value option
                        in the tensorflow adagrad (use 0.1 for their default).
                        """)
    parser.add_argument('-max_grad_norm', type=float, default=5,
                        help="""If the norm of the gradient vector exceeds this,
                        renormalize it to have the norm equal to
                        max_grad_norm""")
    parser.add_argument('-dropout', type=float, default=0.3,
                        help="Dropout probability; applied in LSTM stacks.")
    parser.add_argument('-truncated_decoder', type=int, default=0,
                        help="""Truncated bptt.""")
    parser.add_argument('-adam_beta1', type=float, default=0.9,
                        help="""The beta1 parameter used by Adam.
                        Almost without exception a value of 0.9 is used in
                        the literature, seemingly giving good results,
                        so we would discourage changing this value from
                        the default without due consideration.""")
    parser.add_argument('-adam_beta2', type=float, default=0.999,
                        help="""The beta2 parameter used by Adam.
                        Typically a value of 0.999 is recommended, as this is
                        the value suggested by the original paper describing
                        Adam, and is also the value adopted in other frameworks
                        such as Tensorflow and Kerras, i.e. see:
                        https://www.tensorflow.org/api_docs/python/tf/train/AdamOptimizer
                        https://keras.io/optimizers/ .
                        Whereas recently the paper "Attention is All You Need"
                        suggested a value of 0.98 for beta2, this parameter may
                        not work well for normal models / default
                        baselines.""")
    # learning rate
    parser.add_argument('-learning_rate', type=float, default=1.0,
                        help="""Starting learning rate.
                        Recommended settings: sgd = 1, adagrad = 0.1,
                        adadelta = 1, adam = 0.001""")
    parser.add_argument('-learning_rate_decay', type=float, default=0.5,
                        help="""If update_learning_rate, decay learning rate by
                        this much if (i) perplexity does not decrease on the
                        validation set or (ii) epoch has gone past
                        start_decay_at""")
    parser.add_argument('-start_decay_at', type=int, default=8,
                        help="""Start decaying every epoch after and including this
                        epoch""")
    parser.add_argument('-start_checkpoint_at', type=int, default=0,
                        help="""Start checkpointing every epoch after and including
                        this epoch""")
    parser.add_argument('-decay_method', type=str, default="",
                        choices=['noam'], help="Use a custom decay rate.")
    parser.add_argument('-warmup_steps', type=int, default=4000,
                        help="""Number of warmup steps for custom decay.""")

    parser.add_argument('-report_every', type=int, default=50,
                        help="Print stats at this interval.")
    parser.add_argument('-exp_host', type=str, default="",
                        help="Send logs to this crayon server.")
    parser.add_argument('-exp', type=str, default="",
                        help="Name of the experiment for logging.")
    # Options most relevant to speech
    parser.add_argument('-sample_rate', type=int, default=16000,
                        help="Sample rate.")
    parser.add_argument('-window_size', type=float, default=.02,
                        help="Window size for spectrogram in seconds.")


def translate_opts(parser):
    parser.add_argument('-model', required=True,
                        help='Path to model .pt file')
    parser.add_argument('-model_type', default='text',
                        help="""Type of encoder to use. Options are
                        [text|img|audio].""")
    parser.add_argument('-src',   required=True,
                        help="""Source sequence to decode (one line per
                        sequence)""")
    parser.add_argument('-src_img_dir',   default="",
                        help='Source image directory')
    parser.add_argument('-src_audio_dir',   default="",
                        help='Source audio directory')
    parser.add_argument('-tgt',
                        help='True target sequence (optional)')
    parser.add_argument('-output', default='pred.txt',
                        help="""Path to output the predictions (each line will
                        be the decoded sequence""")
    parser.add_argument('-beam_size',  type=int, default=5,
                        help='Beam size')
    parser.add_argument('-batch_size', type=int, default=30,
                        help='Batch size')
    parser.add_argument('-max_sent_length', type=int, default=100,
                        help='Maximum sentence length.')
    parser.add_argument('-replace_unk', action="store_true",
                        help="""Replace the generated UNK tokens with the
                        source token that had highest attention weight. If
                        phrase_table is provided, it will lookup the
                        identified source token and give the corresponding
                        target token. If it is not provided(or the identified
                        source token does not exist in the table) then it
                        will copy the source token""")
    parser.add_argument('-verbose', action="store_true",
                        help='Print scores and predictions for each sentence')
    parser.add_argument('-attn_debug', action="store_true",
                        help='Print best attn for each word')
    parser.add_argument('-dump_beam', type=str, default="",
                        help='File to dump beam information to.')
    parser.add_argument('-n_best', type=int, default=1,
                        help="""If verbose is set, will output the n_best
                        decoded sentences""")
    parser.add_argument('-gpu', type=int, default=-1,
                        help="Device to run on")
    # Options most relevant to summarization.
    parser.add_argument('-dynamic_dict', action='store_true',
                        help="Create dynamic dictionaries")
    parser.add_argument('-share_vocab', action='store_true',
                        help="Share source and target vocabulary")
<<<<<<< HEAD
    # Options most relevant to speech
    parser.add_argument('-sample_rate', type=int, default=16000,
                        help="Sample rate.")
    parser.add_argument('-window_size', type=float, default=.02,
                        help='Window size for spectrogram in seconds')
    parser.add_argument('-window_stride', type=float, default=.01,
                        help='Window stride for spectrogram in seconds')
    parser.add_argument('-window', default='hamming',
                        help='Window type for spectrogram generation')
=======
    # Alpha and Beta values for Google Length + Coverage penalty
    # Described here: https://arxiv.org/pdf/1609.08144.pdf, Section 7
    parser.add_argument('-alpha', type=float, default=0.,
                        help="""Google NMT length penalty parameter
                        (higher = longer generation)""")
    parser.add_argument('-beta', type=float, default=-0.,
                        help="""Coverage penalty parameter""")
>>>>>>> bcd6f8e0


def add_md_help_argument(parser):
    parser.add_argument('-md', action=MarkdownHelpAction,
                        help='print Markdown-formatted help text and exit.')


# MARKDOWN boilerplate

# Copyright 2016 The Chromium Authors. All rights reserved.
# Use of this source code is governed by a BSD-style license that can be
# found in the LICENSE file.
class MarkdownHelpFormatter(argparse.HelpFormatter):
    """A really bare-bones argparse help formatter that generates valid markdown.
    This will generate something like:
    usage
    # **section heading**:
    ## **--argument-one**
    ```
    argument-one help text
    ```
    """

    def _format_usage(self, usage, actions, groups, prefix):
        usage_text = super(MarkdownHelpFormatter, self)._format_usage(
            usage, actions, groups, prefix)
        return '\n```\n%s\n```\n\n' % usage_text

    def format_help(self):
        self._root_section.heading = '# %s' % self._prog
        return super(MarkdownHelpFormatter, self).format_help()

    def start_section(self, heading):
        super(MarkdownHelpFormatter, self).start_section('## **%s**' % heading)

    def _format_action(self, action):
        lines = []
        action_header = self._format_action_invocation(action)
        lines.append('### **%s** ' % action_header)
        if action.help:
            lines.append('')
            lines.append('```')
            help_text = self._expand_help(action)
            lines.extend(self._split_lines(help_text, 80))
            lines.append('```')
        lines.extend(['', ''])
        return '\n'.join(lines)


class MarkdownHelpAction(argparse.Action):
    def __init__(self, option_strings,
                 dest=argparse.SUPPRESS, default=argparse.SUPPRESS,
                 **kwargs):
        super(MarkdownHelpAction, self).__init__(
            option_strings=option_strings,
            dest=dest,
            default=default,
            nargs=0,
            **kwargs)

    def __call__(self, parser, namespace, values, option_string=None):
        parser.formatter_class = MarkdownHelpFormatter
        parser.print_help()
        parser.exit()


class DeprecateAction(argparse.Action):
    def __init__(self, option_strings, dest, help=None, **kwargs):
        super(DeprecateAction, self).__init__(option_strings, dest, nargs=0,
                                              help=help, **kwargs)

    def __call__(self, parser, namespace, values, flag_name):
        help = self.help if self.help is not None else ""
        msg = "Flag '%s' is deprecated. %s" % (flag_name, help)
        raise argparse.ArgumentTypeError(msg)<|MERGE_RESOLUTION|>--- conflicted
+++ resolved
@@ -311,7 +311,6 @@
                         help="Create dynamic dictionaries")
     parser.add_argument('-share_vocab', action='store_true',
                         help="Share source and target vocabulary")
-<<<<<<< HEAD
     # Options most relevant to speech
     parser.add_argument('-sample_rate', type=int, default=16000,
                         help="Sample rate.")
@@ -321,7 +320,6 @@
                         help='Window stride for spectrogram in seconds')
     parser.add_argument('-window', default='hamming',
                         help='Window type for spectrogram generation')
-=======
     # Alpha and Beta values for Google Length + Coverage penalty
     # Described here: https://arxiv.org/pdf/1609.08144.pdf, Section 7
     parser.add_argument('-alpha', type=float, default=0.,
@@ -329,7 +327,6 @@
                         (higher = longer generation)""")
     parser.add_argument('-beta', type=float, default=-0.,
                         help="""Coverage penalty parameter""")
->>>>>>> bcd6f8e0
 
 
 def add_md_help_argument(parser):
